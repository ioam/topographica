--- conflicted
+++ resolved
@@ -32,13 +32,8 @@
         release_file.write(git_result)
         release_file.close()
     except IOError:
-<<<<<<< HEAD
         print "Falied to create the release file %s" % basepath + "/topo/.release"
         sys.exit(1)
-=======
-        print "Failed to create the release file %s" % basepath + "/topo/.release"
-        raise
->>>>>>> 66f84da7
     print "The release file has been created successfully."
     sys.exit(0)
 
