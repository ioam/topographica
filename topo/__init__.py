--- conflicted
+++ resolved
@@ -47,18 +47,8 @@
            'plotting',
            'projection',
            'responsefn',
-           'sheet',
-           'versionator']
-
-<<<<<<< HEAD
-
-# Find out Topographica's version.
-# First, try Git; if that fails, try to read the release file.
-=======
-import versionator
-release=versionator.release
-version=versionator.version_string(versionator.version)
->>>>>>> 1068cd92
+           'sheet']
+
 
 from subprocess import check_output, CalledProcessError
 import os
